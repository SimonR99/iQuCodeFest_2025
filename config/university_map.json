{
  "universities": {
    "MIT": {
      "name": "Massachusetts Institute of Technology",
      "position": [750, 60],
      "color": [100, 150, 200]
    },
    "Stanford": {
      "name": "Stanford University",
      "position": [150, 280],
      "color": [100, 150, 200]
    },
    "Harvard": {
      "name": "Harvard University",
      "position": [820, 160],
      "color": [100, 150, 200]
    },
    "Caltech": {
      "name": "California Institute of Technology",
      "position": [160, 460],
      "color": [100, 150, 200]
    },
    "Princeton": {
      "name": "Princeton University",
      "position": [680, 200],
      "color": [100, 150, 200]
    },
    "UC Berkeley": {
      "name": "UC Berkeley",
      "position": [40, 340],
      "color": [100, 150, 200]
    },
    "Yale": {
      "name": "Yale University",
      "position": [780, 180],
      "color": [100, 150, 200]
    },
    "UChicago": {
      "name": "University of Chicago",
      "position": [320, 280],
      "color": [100, 150, 200]
    },
    "Cornell": {
      "name": "Cornell University",
      "position": [640, 140],
      "color": [100, 150, 200]
    },
    "UMichigan": {
      "name": "University of Michigan",
      "position": [480, 180],
      "color": [100, 150, 200]
    },
    "UTexas": {
      "name": "University of Texas",
      "position": [320, 420],
      "color": [100, 150, 200]
    },
    "GeorgiaTech": {
      "name": "Georgia Institute of Technology",
      "position": [620, 380],
      "color": [100, 150, 200]
    },
    "UWashington": {
      "name": "University of Washington",
      "position": [180, 60],
      "color": [100, 150, 200]
    },
    "UofT": {
      "name": "University of Toronto",
      "position": [520, 100],
      "color": [100, 150, 200]
    },
    "Carnegie": {
      "name": "Carnegie Mellon University",
      "position": [580, 240],
<<<<<<< HEAD
      "color": [180, 120, 80]
    },
    "PolyMTL": {
      "name": "Polytechnique Montréal",
      "position": [750, 140],
      "color": [180, 120, 80]
    },
    "Carnegie": {
      "name": "Carnegie Mellon University",
      "position": [580, 240],
      "color": [180, 120, 80]
=======
      "color": [100, 150, 200]
>>>>>>> 2a39381d
    }
  },
  "routes": [
    {
      "from": "MIT",
      "to": "Harvard",
      "gate": ["H", "X"],
      "length": 1,
      "claimed_by": null
    },
    {
      "from": "MIT",
      "to": "Yale",
      "gate": ["Z"],
      "length": 1,
      "claimed_by": null
    },
    {
      "from": "Harvard",
      "to": "Yale",
      "gate": ["I"],
      "length": 2,
      "claimed_by": null
    },
    {
      "from": "Yale",
      "to": "Princeton",
      "gate": ["H"],
      "length": 2,
      "claimed_by": null
    },
    {
      "from": "Princeton",
      "to": "Cornell",
      "gate": ["X"],
      "length": 1,
      "claimed_by": null
    },
    {
      "from": "Cornell",
      "to": "UMichigan",
      "gate": ["Z"],
      "length": 2,
      "claimed_by": null
    },
    {
      "from": "UMichigan",
      "to": "UofT",
      "gate": ["CNOT"],
      "length": 1,
      "claimed_by": null
    },
    {
      "from": "UofT",
      "to": "MIT",
      "gate": ["I"],
      "length": 3,
      "claimed_by": null
    },
    {
      "from": "UofT",
      "to": "UWashington",
      "gate": ["H"],
      "length": 3,
      "claimed_by": null
    },
    {
      "from": "UWashington",
      "to": "Stanford",
      "gate": ["X", "Z"],
      "length": 2,
      "claimed_by": null
    },
    {
      "from": "Stanford",
      "to": "UC Berkeley",
      "gate": ["CNOT"],
      "length": 1,
      "claimed_by": null
    },
    {
      "from": "UC Berkeley",
      "to": "Caltech",
      "gate": ["I"],
      "length": 3,
      "claimed_by": null
    },
    {
      "from": "Caltech",
      "to": "UTexas",
      "gate": ["H"],
      "length": 2,
      "claimed_by": null
    },
    {
      "from": "UTexas",
      "to": "UChicago",
      "gate": ["X"],
      "length": 2,
      "claimed_by": null
    },
    {
      "from": "UChicago",
      "to": "UMichigan",
      "gate": ["Z"],
      "length": 1,
      "claimed_by": null
    },
    {
      "from": "UChicago",
      "to": "Carnegie",
      "gate": ["CNOT"],
      "length": 2,
      "claimed_by": null
    },
    {
      "from": "Carnegie",
      "to": "Princeton",
      "gate": ["I"],
      "length": 2,
      "claimed_by": null
    },
    {
      "from": "Carnegie",
      "to": "GeorgiaTech",
      "gate": ["H"],
      "length": 1,
      "claimed_by": null
    },
    {
      "from": "GeorgiaTech",
      "to": "UTexas",
      "gate": ["X", "Z"],
      "length": 3,
      "claimed_by": null
    },
    {
      "from": "Stanford",
      "to": "Caltech",
      "gate": ["CNOT"],
      "length": 2,
      "claimed_by": null
    },
    {
      "from": "UC Berkeley",
      "to": "UWashington",
      "gate": ["I"],
      "length": 3,
      "claimed_by": null
    },
    {
      "from": "Cornell",
      "to": "UofT",
      "gate": ["H"],
      "length": 2,
      "claimed_by": null
    }
  ],
  "map_settings": {
    "background_color": [85, 95, 82],
    "university_radius": 18,
    "route_width": 4,
    "font_size": 22,
    "parallel_route_offset": 25
  }
}<|MERGE_RESOLUTION|>--- conflicted
+++ resolved
@@ -5,9 +5,9 @@
       "position": [750, 60],
       "color": [100, 150, 200]
     },
-    "Stanford": {
-      "name": "Stanford University",
-      "position": [150, 280],
+    "Los Alamos": {
+      "name": "Los Alamos National Laboratory",
+      "position": [220, 280],
       "color": [100, 150, 200]
     },
     "Harvard": {
@@ -17,7 +17,7 @@
     },
     "Caltech": {
       "name": "California Institute of Technology",
-      "position": [160, 460],
+      "position": [100, 400],
       "color": [100, 150, 200]
     },
     "Princeton": {
@@ -25,9 +25,9 @@
       "position": [680, 200],
       "color": [100, 150, 200]
     },
-    "UC Berkeley": {
-      "name": "UC Berkeley",
-      "position": [40, 340],
+    "Stanford": {
+      "name": "Stanford University",
+      "position": [40, 240],
       "color": [100, 150, 200]
     },
     "Yale": {
@@ -62,7 +62,7 @@
     },
     "UWashington": {
       "name": "University of Washington",
-      "position": [180, 60],
+      "position": [80, 60],
       "color": [100, 150, 200]
     },
     "UofT": {
@@ -73,21 +73,7 @@
     "Carnegie": {
       "name": "Carnegie Mellon University",
       "position": [580, 240],
-<<<<<<< HEAD
-      "color": [180, 120, 80]
-    },
-    "PolyMTL": {
-      "name": "Polytechnique Montréal",
-      "position": [750, 140],
-      "color": [180, 120, 80]
-    },
-    "Carnegie": {
-      "name": "Carnegie Mellon University",
-      "position": [580, 240],
-      "color": [180, 120, 80]
-=======
-      "color": [100, 150, 200]
->>>>>>> 2a39381d
+      "color": [100, 150, 200]
     }
   },
   "routes": [
